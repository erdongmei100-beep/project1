--- conflicted
+++ resolved
@@ -5,11 +5,7 @@
 import os
 from concurrent.futures import ProcessPoolExecutor
 from pathlib import Path
-<<<<<<< HEAD
 from typing import Dict, Optional, Tuple, List
-=======
-from typing import Dict, Optional, Tuple
->>>>>>> ce340560
 
 import cv2
 import numpy as np
@@ -164,15 +160,6 @@
     progress_interval = int(lpr_cfg.get("progress_interval", 50) or 0)
     crop_margin = int(lpr_cfg.get("crop_margin", 15) or 0)
     bbox_column = lpr_cfg.get("bbox_field", "best_bbox")
-<<<<<<< HEAD
-=======
-
-    recognizer = HyperLPR3Recognizer(
-        backend=lpr_cfg.get("backend", "onnxruntime-gpu"),
-        model_dir=lpr_cfg.get("model_dir") or None,
-        quality_filter=lpr_cfg.get("quality_filter") or {},
-    )
->>>>>>> ce340560
 
     df = pd.read_csv(input_path)
     input_field = _determine_input_field(df, input_field)
@@ -186,7 +173,6 @@
     status_counter: Dict[str, int] = {}
     rows: List[Dict[str, object]] = []
     for idx, row in df.iterrows():
-<<<<<<< HEAD
         row_dict = row.to_dict()
         rows.append(row_dict)
 
@@ -224,51 +210,6 @@
                     rows[idx].get(input_field, ""),
                     status,
                 )
-=======
-        raw_value = row.get(input_field, "")
-        image_value = "" if pd.isna(raw_value) else str(raw_value).strip()
-        image_path = Path(image_value) if image_value else None
-        bbox_value = "" if pd.isna(row.get(bbox_column, "")) else str(row.get(bbox_column, "")).strip()
-        parsed_bbox = _parse_bbox(bbox_value)
-
-        if not image_value or image_path is None or not image_path.exists():
-            status = "missing_file"
-            plate_text = ""
-            plate_score = 0.0
-            plate_bbox = ""
-        else:
-            full_image = _load_image(image_path)
-            vehicle_image = _crop_with_margin(full_image, parsed_bbox, crop_margin) if full_image is not None else None
-            if vehicle_image is None:
-                vehicle_image = full_image
-            if vehicle_image is None:
-                result = LPRResult("", 0.0, None, "fail")
-            else:
-                result = recognizer.recognize(vehicle_image)
-            plate_text = result.plate_text
-            plate_score = result.plate_score
-            plate_bbox = json.dumps(result.plate_bbox) if result.plate_bbox else ""
-            status = result.status
-
-        df.at[idx, "plate_text"] = plate_text
-        df.at[idx, "plate_score"] = plate_score
-        df.at[idx, "plate_bbox"] = plate_bbox
-        df.at[idx, "lpr_status"] = status
-        status_counter[status] = status_counter.get(status, 0) + 1
-
-        if idx < 5:
-            logger.info(
-                "Row %d | column=%s | path=%s | exists=%s | status=%s",
-                idx,
-                input_field,
-                image_value,
-                image_path.exists() if image_path else False,
-                status,
-            )
-
-        if progress_interval and (idx + 1) % progress_interval == 0:
-            logger.info("Processed %d rows", idx + 1)
->>>>>>> ce340560
 
     if not output_csv or str(output_csv).lower() == "auto":
         output_path = input_path.with_name("events_with_plate.csv")
