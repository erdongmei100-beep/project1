--- conflicted
+++ resolved
@@ -117,11 +117,7 @@
     params: LaneATTParams,
     frame_index: int,
     frame: np.ndarray,
-<<<<<<< HEAD
 ) -> Tuple[Optional[LaneCandidate], int]:
-=======
-) -> Optional[LaneCandidate]:
->>>>>>> 4ec7251f
     height, width = frame_shape
     bottom_ratio = float(np.clip(params.bottom_ratio, 0.05, 0.95))
     y_threshold = height * (1.0 - bottom_ratio)
@@ -137,7 +133,6 @@
         avg_x = float(pts_bottom[:, 0].mean())
         candidates.append((avg_x, pts))
 
-<<<<<<< HEAD
     lane_count = len(candidates)
     if lane_count == 0:
         return None, lane_count
@@ -155,19 +150,6 @@
             detected_lane_count=lane_count,
         ),
         lane_count,
-=======
-    if len(candidates) < params.target_lane_index_from_right:
-        return None
-
-    candidates.sort(key=lambda item: item[0])
-    avg_x, pts = candidates[-params.target_lane_index_from_right]
-    return LaneCandidate(
-        pts=pts,
-        avg_x=float(avg_x),
-        frame_index=frame_index,
-        lanes_on_frame=[np.asarray(lane, dtype=float) for lane in lanes],
-        frame=frame.copy(),
->>>>>>> 4ec7251f
     )
 
 
@@ -189,7 +171,6 @@
     poly: Polygon = []
     for x, y in lane_segment:
         poly.append((int(round(x)), int(round(y))))
-<<<<<<< HEAD
 
     top_y = int(round(lane_segment[-1][1]))
 
@@ -199,38 +180,20 @@
     poly.append((width - 1, height - 1))
     poly.append((int(round(lane_segment[0][0])), height - 1))
 
-=======
-
-    top_y = int(round(lane_segment[-1][1]))
-
-    # Close the polygon along the right border – avoids the previous bug that
-    # produced a vertical strip from an averaged x position.
-    poly.append((width - 1, top_y))
-    poly.append((width - 1, height - 1))
-    poly.append((int(round(lane_segment[0][0])), height - 1))
-
->>>>>>> 4ec7251f
     poly_np = np.array(poly, dtype=np.int32)
     mask = np.zeros((height, width), dtype=np.uint8)
     cv2.fillPoly(mask, [poly_np], 1)
     return mask, poly
 
 
-<<<<<<< HEAD
 def _save_debug(
-=======
-def _draw_debug_overlays(
->>>>>>> 4ec7251f
     frame: np.ndarray,
     lanes: Iterable[np.ndarray],
     selected_lane: Optional[np.ndarray],
     mask: Optional[np.ndarray],
     polygon: Optional[Polygon],
     target_dir: Path,
-<<<<<<< HEAD
     reason: Optional[str] = None,
-=======
->>>>>>> 4ec7251f
 ) -> Dict[str, str]:
     target_dir.mkdir(parents=True, exist_ok=True)
     timestamp = int(time.time() * 1000)
@@ -254,11 +217,6 @@
     if selected_lane is not None:
         pts_int = np.round(selected_lane).astype(np.int32).reshape(-1, 1, 2)
         cv2.polylines(lanes_img, [pts_int], False, (0, 255, 0), 3)
-<<<<<<< HEAD
-=======
-    cv2.imwrite(str(lane_path), lanes_img)
-
->>>>>>> 4ec7251f
     roi_img = lanes_img.copy()
     if mask is not None:
         red = np.zeros_like(roi_img)
@@ -266,7 +224,6 @@
         roi_img = cv2.addWeighted(roi_img, 1.0, red, 0.35, 0)
     if polygon:
         cv2.polylines(roi_img, [np.array(polygon, dtype=np.int32)], True, (0, 0, 255), 2)
-<<<<<<< HEAD
     if reason:
         cv2.putText(
             roi_img,
@@ -278,8 +235,6 @@
             2,
             cv2.LINE_AA,
         )
-=======
->>>>>>> 4ec7251f
     cv2.imwrite(str(roi_path), roi_img)
 
     return {
@@ -311,7 +266,6 @@
         sampled = _sample_frames(video_path, params.sample_frames)
 
     candidates: List[LaneCandidate] = []
-<<<<<<< HEAD
     last_debug_frame: Optional[np.ndarray] = None
     last_debug_lanes: List[np.ndarray] = []
     last_selected_lane: Optional[np.ndarray] = None
@@ -324,24 +278,6 @@
         lanes = detector.detect_lanes(frame)
         candidate, lane_count = _select_target_lane(
             lanes, frame.shape[:2], params, index, frame
-=======
-    for index, frame in sampled:
-        lanes = detector.detect_lanes(frame)
-        candidate = _select_target_lane(lanes, frame.shape[:2], params, index, frame)
-        if candidate is None:
-            continue
-        candidates.append(candidate)
-
-    overlay_frame: Optional[np.ndarray] = None
-    chosen: Optional[LaneCandidate] = None
-    polygon: Optional[Polygon] = None
-    mask: Optional[np.ndarray] = None
-    if len(candidates) < params.min_lane_frames:
-        message = (
-            "laneatt_failed_not_enough_lanes"
-            if candidates
-            else "laneatt_failed_no_lanes"
->>>>>>> 4ec7251f
         )
         last_debug_frame = frame.copy()
         last_debug_lanes = [np.asarray(lane, dtype=float) for lane in lanes]
@@ -371,7 +307,6 @@
     else:
         candidates.sort(key=lambda cand: cand.avg_x)
         chosen = candidates[len(candidates) // 2]
-<<<<<<< HEAD
         if chosen.detected_lane_count < params.min_lanes_for_roi:
             logger.warning(
                 "LaneATT ROI: only %d lanes detected (min required %d), trying best-effort ROI",
@@ -379,8 +314,6 @@
                 params.min_lanes_for_roi,
             )
             last_reason = "not_enough_lanes"
-=======
->>>>>>> 4ec7251f
         mask, polygon = _build_roi_polygon(chosen.pts, chosen.frame.shape[:2], params)
         overlay_frame = chosen.frame
         if mask is None or not polygon:
@@ -398,7 +331,6 @@
         "laneatt_model_loaded": 1.0 if detector.model_loaded else 0.0,
     }
 
-<<<<<<< HEAD
     if debug_enabled and overlay_frame is not None:
         debug_candidate = chosen or (candidates[-1] if candidates else None)
         target_dir = overlay_dir or debug_dir
@@ -422,18 +354,6 @@
             None,
             target_dir,
             reason=message or last_reason,
-=======
-    if overlay and overlay_frame is not None:
-        debug_candidate = chosen or (candidates[-1] if candidates else None)
-        target_dir = overlay_dir or (OUTPUTS_DIR / "laneatt")
-        debug_paths = _draw_debug_overlays(
-            overlay_frame,
-            debug_candidate.lanes_on_frame if debug_candidate else [],
-            debug_candidate.pts if debug_candidate else None,
-            mask,
-            polygon,
-            target_dir,
->>>>>>> 4ec7251f
         )
         metrics.update({f"debug_{k}": v for k, v in debug_paths.items()})
 
