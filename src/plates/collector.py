--- conflicted
+++ resolved
@@ -158,32 +158,6 @@
         if self.save_fine_plate:
             self.fine_out_dir.mkdir(parents=True, exist_ok=True)
 
-<<<<<<< HEAD
-        self.fine_detector: Optional[FinePlateDetector] = fine_detector
-        if self.fine_detector is None:
-            fine_weights_cfg = self.cfg.get("plate_crop_weights") or self.cfg.get("plate_det_weights")
-            fine_weights = (
-                Path(str(fine_weights_cfg))
-                if fine_weights_cfg
-                else WEIGHTS_DIR / "plate" / "yolov8n-plate.pt"
-            )
-            fine_conf = float(
-                self.cfg.get("plate_crop_conf", self.cfg.get("plate_det_conf", 0.25))
-            )
-            fine_imgsz = int(
-                self.cfg.get("plate_crop_imgsz", self.cfg.get("plate_det_imgsz", 640))
-            )
-            fine_margin = float(
-                self.cfg.get("plate_crop_margin", self.cfg.get("plate_margin", 0.25))
-            )
-            try:
-                self.fine_detector = FinePlateDetector(
-                    weights=str(fine_weights),
-                    conf=fine_conf,
-                    imgsz=fine_imgsz,
-                    margin=fine_margin,
-                    device=str(self.cfg.get("device", "cpu")),
-=======
         self.fine_detector: Optional[FinePlateDetector] = None
         if self.fine_mode == "redetect":
             self.fine_detector = fine_detector
@@ -193,7 +167,6 @@
                     Path(str(fine_weights_cfg))
                     if fine_weights_cfg
                     else WEIGHTS_DIR / "plate" / "yolov8n-plate.pt"
->>>>>>> 65a67b1c
                 )
                 fine_conf = float(
                     self.cfg.get("plate_crop_conf", self.cfg.get("plate_det_conf", 0.2))
@@ -478,16 +451,6 @@
             "plate_det_success": False,
         }
 
-<<<<<<< HEAD
-        if plate_bgr is None or plate_bgr.size == 0:
-            if fallback_plate_bgr is None or fallback_plate_bgr.size == 0:
-                return result
-            plate_bgr = fallback_plate_bgr
-
-        crop_bgr = fallback_plate_bgr if fallback_plate_bgr is not None else plate_bgr
-        det_conf: float = 0.0
-        det_failed = True
-=======
         base_plate = plate_bgr if plate_bgr is not None and plate_bgr.size > 0 else None
         fallback_crop = (
             fallback_plate_bgr if fallback_plate_bgr is not None and fallback_plate_bgr.size > 0 else None
@@ -501,9 +464,7 @@
         det_conf: float = 0.0
         det_bbox: Optional[Tuple[int, int, int, int]] = None
         det_success = False
->>>>>>> 65a67b1c
         ocr_image_rel = plate_rel_path
-        det_bbox: Optional[Tuple[int, int, int, int]] = None
 
         raw_bbox: Optional[Tuple[int, int, int, int]] = None
         if getattr(candidate, "xyxy_crop", None):
@@ -559,27 +520,6 @@
                 fine_result = None
 
             if fine_result is not None:
-<<<<<<< HEAD
-                crop_bgr, det_bbox, det_conf = fine_result
-                det_failed = False
-                if self.save_fine_plate:
-                    fine_name = f"{plate_name_stem}_plate.jpg"
-                    fine_path = self.fine_out_dir / fine_name
-                    if cv2.imwrite(str(fine_path), crop_bgr):
-                        ocr_image_rel = self._normalize_rel_path(
-                            self.rel_fine_dir / fine_name
-                        )
-                    else:
-                        ocr_image_rel = plate_rel_path
-                        print(f"[plate] Failed to save fine plate image: {fine_path}")
-                else:
-                    ocr_image_rel = plate_rel_path
-            elif plate_rel_path:
-                print(
-                    f"[plate] event={event_id:02d} track={track_id} fine crop det_fail"
-                )
-                crop_bgr = fallback_plate_bgr if fallback_plate_bgr is not None else crop_bgr
-=======
                 crop_candidate, det_bbox, det_conf = fine_result
                 plate_h, plate_w = base_plate.shape[:2]
                 det_w = max(det_bbox[2] - det_bbox[0], 1)
@@ -628,18 +568,13 @@
                     ocr_image_rel = self._normalize_rel_path(self.rel_fine_dir / fine_name)
                 else:
                     print(f"[plate] Failed to save fine plate image: {fine_path}")
->>>>>>> 65a67b1c
 
         if self.plate_ocr is None:
             result["plate_ocr_img"] = ocr_image_rel
             result["plate_det_conf"] = det_conf
-<<<<<<< HEAD
-            result["plate_det_success"] = not det_failed
-=======
             result["plate_det_success"] = det_success
             if det_bbox is not None:
                 result["plate_det_bbox"] = det_bbox
->>>>>>> 65a67b1c
             return result
 
         text, conf = self.plate_ocr.read(crop_for_ocr)
@@ -650,11 +585,7 @@
         result["plate_ocr_conf"] = conf
         result["plate_ocr_img"] = ocr_image_rel
         result["plate_det_conf"] = det_conf
-<<<<<<< HEAD
-        result["plate_det_success"] = not det_failed
-=======
         result["plate_det_success"] = det_success
->>>>>>> 65a67b1c
         if det_bbox is not None:
             result["plate_det_bbox"] = det_bbox
 
