--- conflicted
+++ resolved
@@ -325,7 +325,6 @@
     lane_predict_args: Dict[str, object] = {"verbose": False}
     if model_cfg.get("device") is not None:
         lane_predict_args["device"] = model_cfg.get("device", 0)
-<<<<<<< HEAD
     roi_cfg = dict(config.get("roi") or {})
     dynamic_filters = dict(roi_cfg.get("dynamic_filters") or {})
     min_area_ratio = float(dynamic_filters.get("min_area_ratio", 0.005))
@@ -342,22 +341,6 @@
         expected_centroid=(min_centroid_x_ratio, max_centroid_y_ratio),
         stability_ratio=stability_ratio,
     )
-=======
-
-    roi_cfg = config.get("roi", {}) or {}
-    filters_cfg = dict(roi_cfg.get("dynamic_filters") or {})
-    roi_manager = ROIManager(
-        min_area_ratio=float(filters_cfg.get("min_area_ratio", 0.005)),
-        max_area_ratio=float(filters_cfg.get("max_area_ratio", 0.4)),
-        expected_centroid=(
-            float(filters_cfg.get("min_centroid_x_ratio", 0.55)),
-            float(filters_cfg.get("max_centroid_y_ratio", 0.55)),
-        ),
-        stability_ratio=float(filters_cfg.get("max_centroid_jump", 0.25)),
-    )
-    bad_streak_tolerance = int(filters_cfg.get("bad_streak_tolerance", 5))
-    good_streak = int(filters_cfg.get("good_streak", 5))
->>>>>>> 9d1ed540
 
     metadata = probe_video(source_path)
     print(
@@ -399,17 +382,9 @@
     debug_rows: List[Dict[str, object]] = []
     last_failure_frame = -int(math.ceil(fps))
     roi_active = False
-<<<<<<< HEAD
     roi_good_streak = 0
     roi_bad_streak = 0
     roi_reason = "uninitialized"
-=======
-    roi_reason = "uninitialized"
-    active_polygon: List[Tuple[float, float]] = []
-    last_valid_polygon: List[Tuple[float, float]] = []
-    current_bad_streak = 0
-    current_good_streak = 0
->>>>>>> 9d1ed540
 
     try:
         for frame_idx, result in enumerate(tracker.track(source_path)):
@@ -437,7 +412,6 @@
                 lane_mask = resized.astype(bool)
 
             roi_status = roi_manager.update_from_segmentation(lane_mask, (frame_width, frame_height))
-<<<<<<< HEAD
             roi_reason = roi_status.reason or ("ok" if roi_status.valid else "unknown")
             if roi_status.valid:
                 roi_bad_streak = 0
@@ -453,37 +427,6 @@
                         roi_bad_streak = 0
                 else:
                     roi_bad_streak = 0
-=======
-            roi_polygon = roi_status.polygon
-
-            if roi_status.valid:
-                current_good_streak += 1
-                current_bad_streak = 0
-                if roi_polygon:
-                    last_valid_polygon = roi_polygon
-            else:
-                current_good_streak = 0
-                current_bad_streak += 1
-
-            if roi_status.valid and not roi_active:
-                roi_active = current_good_streak >= good_streak
-            elif not roi_status.valid and roi_active and current_bad_streak > bad_streak_tolerance:
-                roi_active = False
-
-            if roi_active:
-                if roi_status.valid and roi_polygon:
-                    active_polygon = roi_polygon
-                elif last_valid_polygon:
-                    active_polygon = last_valid_polygon
-            else:
-                active_polygon = []
-
-            roi_reason = roi_status.reason or ("ok" if roi_status.valid else "unknown")
-            if roi_active and not roi_status.valid:
-                roi_reason = f"tolerating_{roi_reason}"
-            if not roi_active and current_bad_streak > bad_streak_tolerance:
-                roi_reason = "bad_streak_exceeded"
->>>>>>> 9d1ed540
             ego_point = (frame_width / 2.0, frame_height - 1)
             ego_in_lane = _point_in_mask(ego_point, lane_mask)
             lane_area_ratio, lane_centroid_x = _lane_metrics(lane_mask, (frame_width, frame_height))
