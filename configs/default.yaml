model:
  weights: yolov8n.pt
  device: cpu
  imgsz: 640
tracking:
  conf: 0.25
  iou: 0.45
  max_det: 1000
  tracker_config: configs/tracker/bytetrack.yaml
ocr:
  enable: false
  apply_on: crop
  use_gpu: false
  rec_model_dir: weights/ppocr/ch_PP-OCRv4_rec_infer
  min_height: 96
  min_conf: 0.25
  write_empty: false      # ← 避免没有识别到文本时写空记录

detect:
  plate_imgsz: 1280     # 车牌检测推理尺寸
  use_sahi: true        # 大分辨率时启用切片推理
  tile_size: 1024
  tile_overlap: 0.2

roi:
  enable: true  # 是否启用 ROI 裁剪逻辑
  mode: manual  # manual=使用已有 JSON，auto_cv=根据视频自动估计
  dir: data/rois
  path: ""  # 兼容旧配置，若提供则覆盖 dir 推导的路径
  auto_cv:
    sample_frames: 18        # 自动 ROI 检测时抽样的帧数
    crop_right: 0.45         # 右侧裁剪比例，聚焦车道线区域
    crop_bottom: 0.70        # 底部裁剪比例，过滤远处噪声
    s_max: 70                # HSV 饱和度上限，突出白色标线
    v_min: 190               # HSV 亮度下限，排除暗噪声
    angle_min: 18.0          # 允许的车道线最小角度（度）
    angle_max: 78.0          # 允许的车道线最大角度（度）
    top_ratio: 0.33          # ROI 顶部相对于图像高度的比例
    bottom_margin: 18        # ROI 底部的安全边距（像素）
    buffer: 6                # 沿检测到的车道线向内偏移的像素
    min_box_h_px: 30         # ROI 多边形的最小高度（像素）
    min_rel_area: 0.003      # ROI 面积占整帧的最小比例
    min_sharpness: 60.0      # ROI 内部的最小清晰度（拉普拉斯方差）
    bbox_aspect_min: 0.6     # ROI 多边形宽高比的最小值
    only_with_plate: false   # 若为 true 需要清晰度达标才视为成功
    allow_tail_fallback: true  # 失败时是否允许保留上一轮 ROI
    save_debug: true         # 保存自动 ROI 可视化叠加图
    track_min_frames: 6      # 预留：用于调参报告记录的跟踪帧阈值
    entry_window_frames: 12  # 预留：调参脚本可使用的窗口大小
    per_track: true          # 预留：调参脚本是否逐轨迹记录
events:
  min_frames_in: 5
  min_frames_out: 5
render:
  show_tracks: true
  show_footpoints: true
output:
  dir: data/outputs
  clip_dir: clips
  plate_dir: plates
plate:
  enable: true
  det_weights: weights/plate/yolov8n-plate.pt
  device: cpu
  imgsz: 320
  conf: 0.25
  iou: 0.45
  every_n_frames: 2
  crop_padding: 0.15
  min_rel_area: 0.01
  min_sharpness: 120.0
  save_debug: false
  classes_allow:
  - car
  - truck
  - bus
  bbox_aspect_min: 0.9
  min_box_h_px: 60
  only_with_plate: true
  allow_tail_fallback: false
  pick_mode: entry
  entry_window_frames: 15
  per_track: true
<<<<<<< HEAD
  plate_crop_imgsz: 640
  plate_crop_conf: 0.25
  plate_crop_margin: 0.25
=======
  plate_crop_imgsz: 960
  plate_crop_conf: 0.20
  plate_crop_margin: 0.12
  fine_crop_mode: reuse_bbox
  plate_crop_area_fail_ratio: 0.92
>>>>>>> 65a67b1c
  preproc:
    enable: true
    upscale_min_side: 320
    deskew_max_deg: 12
    use_perspective: true
    clahe_clip: 2.0
    clahe_grid: 8
    denoise: bilateral
    unsharp_amount: 0.6
    unsharp_radius: 3
    binarize: false
    save_debug: false

ocr_engine: rapidocr
ocr_conf_min: 0.15

save_fine_plate: true
save_gray_plate: false

plate_weights: weights/plate/yolov8n-plate.pt
plate_enabled: true
<<<<<<< HEAD
plate_crop_imgsz: 640
plate_crop_conf: 0.25
plate_crop_margin: 0.25
=======
plate_crop_imgsz: 960
plate_crop_conf: 0.20
plate_crop_margin: 0.12
fine_crop_mode: reuse_bbox
plate_crop_area_fail_ratio: 0.92
>>>>>>> 65a67b1c
<|MERGE_RESOLUTION|>--- conflicted
+++ resolved
@@ -81,17 +81,11 @@
   pick_mode: entry
   entry_window_frames: 15
   per_track: true
-<<<<<<< HEAD
-  plate_crop_imgsz: 640
-  plate_crop_conf: 0.25
-  plate_crop_margin: 0.25
-=======
   plate_crop_imgsz: 960
   plate_crop_conf: 0.20
   plate_crop_margin: 0.12
   fine_crop_mode: reuse_bbox
   plate_crop_area_fail_ratio: 0.92
->>>>>>> 65a67b1c
   preproc:
     enable: true
     upscale_min_side: 320
@@ -113,14 +107,8 @@
 
 plate_weights: weights/plate/yolov8n-plate.pt
 plate_enabled: true
-<<<<<<< HEAD
-plate_crop_imgsz: 640
-plate_crop_conf: 0.25
-plate_crop_margin: 0.25
-=======
 plate_crop_imgsz: 960
 plate_crop_conf: 0.20
 plate_crop_margin: 0.12
 fine_crop_mode: reuse_bbox
-plate_crop_area_fail_ratio: 0.92
->>>>>>> 65a67b1c
+plate_crop_area_fail_ratio: 0.92