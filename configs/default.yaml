model:
  weights: yolov8n.pt
  device: cpu
  imgsz: 640
tracking:
  conf: 0.25
  iou: 0.45
  max_det: 1000
  tracker_config: configs/tracker/bytetrack.yaml
detect:
  plate_imgsz: 1280     # 车牌检测推理尺寸
  use_sahi: true        # 大分辨率时启用切片推理
  tile_size: 1024
  tile_overlap: 0.2

roi:
  enable: true  # 是否启用 ROI 裁剪逻辑
  mode: manual  # manual=使用已有 JSON，laneatt=LaneATT 自动生成 ROI，auto_cv=旧版自动估计
  dir: data/rois  # ROI 输出目录，建议加入 .gitignore，pull 后需重新生成
  path: ""  # 兼容旧配置，若提供则覆盖 dir 推导的路径
  auto_cv:
    sample_frames: 18        # 自动 ROI 检测时抽样的帧数
    crop_right: 0.45         # 右侧裁剪比例，聚焦车道线区域
    crop_bottom: 0.70        # 底部裁剪比例，过滤远处噪声
    s_max: 70                # HSV 饱和度上限，突出白色标线
    v_min: 190               # HSV 亮度下限，排除暗噪声
    angle_min: 18.0          # 允许的车道线最小角度（度）
    angle_max: 78.0          # 允许的车道线最大角度（度）
    top_ratio: 0.33          # ROI 顶部相对于图像高度的比例
    bottom_margin: 18        # ROI 底部的安全边距（像素）
    buffer: 6                # 沿检测到的车道线向内偏移的像素
    min_box_h_px: 30         # ROI 多边形的最小高度（像素）
    min_rel_area: 0.003      # ROI 面积占整帧的最小比例
    min_sharpness: 60.0      # ROI 内部的最小清晰度（拉普拉斯方差）
    bbox_aspect_min: 0.6     # ROI 多边形宽高比的最小值
    only_with_plate: false   # 若为 true 需要清晰度达标才视为成功
    allow_tail_fallback: true  # 失败时是否允许保留上一轮 ROI
    save_debug: true         # 保存自动 ROI 可视化叠加图
    track_min_frames: 6      # 预留：用于调参报告记录的跟踪帧阈值
    entry_window_frames: 12  # 预留：调参脚本可使用的窗口大小
    per_track: true          # 预留：调参脚本是否逐轨迹记录
  laneatt:
<<<<<<< HEAD
    sample_frames: 18
    top_ratio: 0.35
    bottom_margin: 18
    buffer: 12
    min_score: 0.05
    min_lane_frames: 4
    allow_auto_cv_fallback: true
    save_debug: true
    laneatt:
      weights: ''
=======
    sample_frames: 18           # LaneATT 推理时抽样的帧数
    top_ratio: 0.35             # ROI 顶部相对高度（0~1），越小越靠近图像下方
    bottom_margin: 18           # ROI 底部距离图像底边的安全边距（像素）
    buffer: 12                  # ROI 相对车道线向右偏移的像素
    min_score: 0.05             # 接受的 LaneATT 最小置信度
    min_lane_frames: 4          # 至少检测到多少帧车道线才认为成功
    allow_auto_cv_fallback: true  # 失败时是否回退到 auto_cv 逻辑
    save_debug: true            # 是否保存 LaneATT 调试叠加图
    laneatt:
      weights: ''              # LaneATT 权重文件路径，留空则使用启发式回退
      device: auto             # 推理设备（auto / cpu / cuda:0 等）
      min_length_px: 80        # 车道线最小长度（像素）
      canny_threshold1: 80     # Canny 边缘检测阈值 1（回退模式）
      canny_threshold2: 160    # Canny 边缘检测阈值 2（回退模式）
      hough_threshold: 50      # 霍夫直线检测阈值（回退模式）
      hough_min_line_length: 60  # 霍夫检测直线最小长度（像素）
      hough_max_line_gap: 40   # 霍夫检测允许的最大断裂（像素）
      angle_range: [15.0, 80.0]  # 允许的车道线角度范围（度）
      right_lane_only: true    # 是否只保留最右侧的候选车道线
>>>>>>> 86ce3b01
events:
  min_frames_in: 5
  min_frames_out: 5
render:
  show_tracks: true
  show_footpoints: true
output:
  dir: data/outputs
  clip_dir: clips
  plate_dir: plates
plate:
  enable: true
  det_weights: weights/plate/yolov8n-plate.pt
  device: cpu
  imgsz: 320
  conf: 0.25
  iou: 0.45
  every_n_frames: 2
  crop_padding: 0.15
  min_rel_area: 0.01
  min_sharpness: 120.0
  save_debug: false
  classes_allow:
  - car
  - truck
  - bus
  bbox_aspect_min: 0.9
  min_box_h_px: 60
  only_with_plate: true
  allow_tail_fallback: false
  pick_mode: entry
  entry_window_frames: 15
  per_track: true
  plate_crop_imgsz: 640
  plate_crop_conf: 0.20
  plate_crop_margin: 0.12
  fine_crop_mode: reuse_bbox
  plate_crop_area_fail_ratio: 0.92
  preproc:
    enable: true
    upscale_min_side: 320
    deskew_max_deg: 12
    use_perspective: true
    clahe_clip: 2.0
    clahe_grid: 8
    denoise: bilateral
    unsharp_amount: 0.6
    unsharp_radius: 3
    binarize: false
    save_debug: false

plate_crop_margin: 0.12
plate_crop_min_height: 64
plate_crop_redetect: false
plate_crop_imgsz: 640
plate_aspect_min: 2.0
plate_aspect_max: 5.0
debug_draw: false

save_fine_plate: true
save_gray_plate: false

plate_weights: weights/plate/yolov8n-plate.pt
plate_enabled: true<|MERGE_RESOLUTION|>--- conflicted
+++ resolved
@@ -40,18 +40,6 @@
     entry_window_frames: 12  # 预留：调参脚本可使用的窗口大小
     per_track: true          # 预留：调参脚本是否逐轨迹记录
   laneatt:
-<<<<<<< HEAD
-    sample_frames: 18
-    top_ratio: 0.35
-    bottom_margin: 18
-    buffer: 12
-    min_score: 0.05
-    min_lane_frames: 4
-    allow_auto_cv_fallback: true
-    save_debug: true
-    laneatt:
-      weights: ''
-=======
     sample_frames: 18           # LaneATT 推理时抽样的帧数
     top_ratio: 0.35             # ROI 顶部相对高度（0~1），越小越靠近图像下方
     bottom_margin: 18           # ROI 底部距离图像底边的安全边距（像素）
@@ -71,7 +59,6 @@
       hough_max_line_gap: 40   # 霍夫检测允许的最大断裂（像素）
       angle_range: [15.0, 80.0]  # 允许的车道线角度范围（度）
       right_lane_only: true    # 是否只保留最右侧的候选车道线
->>>>>>> 86ce3b01
 events:
   min_frames_in: 5
   min_frames_out: 5
