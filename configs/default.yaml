--- conflicted
+++ resolved
@@ -27,20 +27,12 @@
   # 【这里就是您找不到的过滤参数，请完整复制进去】
   dynamic_filters:
     # 1. 面积过滤：防止碎渣误报
-<<<<<<< HEAD
     # 如果报错 area_out_of_range 太多，就把这个由 0.015 改小到 0.005
-=======
-    # 如果报错 area_out_of_range 太多，就把这个由 0.015 改小到 0.001
->>>>>>> 9d1ed540
     min_area_ratio: 0.001
     max_area_ratio: 0.4
 
     # 2. 位置过滤：防止副驾视角偏差
-<<<<<<< HEAD
     # 如果报错 centroid_out_of_position 太多，就把这个由 0.7 改小到 0.55
-=======
-    # 如果报错 centroid_out_of_position 太多，就把这个由 0.7 改小到 0.5
->>>>>>> 9d1ed540
     min_centroid_x_ratio: 0.5
     max_centroid_y_ratio: 0.98
 
